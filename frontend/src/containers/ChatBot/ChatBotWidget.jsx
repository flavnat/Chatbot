import {
  ClearOutlined,
  CloseOutlined,
  MessageOutlined,
  SendOutlined,
} from "@ant-design/icons";
import { Button, Input } from "antd";
import { useEffect, useRef, useState } from "react";
import ReactMarkdown from "react-markdown";
import { useDispatch, useSelector } from "react-redux";
import styled, { keyframes } from "styled-components";
import { clearMessages, sendMessage } from "./actions";

const FloatingButton = styled(Button)`
  position: fixed;
  bottom: 20px;
  right: 20px;
  border-radius: 50%;
  scale: 1.2;
  background: #343750;
  color: white;
  z-index: 1000;
  display: flex;
  align-items: center;
  justify-content: center;
  font-size: 16px;
  transition: all 0.2s ease;
  z-index: 1000;
  box-shadow: 0 4px 8px rgba(0, 0, 0, 0.15);

  transition: all 0.2s ease;

  &:hover {
    background: black;
    color: white;
    transform: scale(1.1);
  }

  &:focus {
    outline: none;
  }
`;

const ChatPanel = styled.div`
  position: fixed;
  bottom: 80px;
  right: 20px;
  width: 320px;
  height: 420px;
  background: white;
  /* background: radial-gradient(circle at 0% 0.8%, #e6f7ff 0%, transparent 76.2%),
    radial-gradient(circle at 38.3% 76.3%, #f0f9ff 0%, transparent 53.3%),
    radial-gradient(circle at 47.2% 85.6%, #fafafa 0%, transparent 43.4%),
    radial-gradient(circle at 3.6% 10.1%, #ffffff 0%, transparent 64.4%),
    radial-gradient(circle at 9.8% 98.3%, #f5f5f5 0%, transparent 43.4%),
    radial-gradient(circle at 70.5% 28.2%, #fafafa 0%, transparent 34.5%),
    #ffffff; */
  border-radius: 12px;
  display: flex;
  flex-direction: column;
  z-index: 999;
  box-shadow: 0 6px 16px rgba(0, 0, 0, 0.2);
  overflow: hidden;
  animation: slideUp 0.3s ease forwards;

  @keyframes slideUp {
    from {
      opacity: 0;
      transform: translateY(20px);
    }
    to {
      opacity: 1;
      transform: translateY(0);
    }
  }
`;

const ChatHeader = styled.div`
<<<<<<< HEAD
    padding: 12px;
    background: #253da7ff;
    color: white;
    display: flex;
    justify-content: space-between;
    align-items: center;
    border-bottom: 1px dashed white;

    h3 {
        margin: 0;
        font-size: 14px;
        font-weight: 500;
    }
=======
  padding: 12px;
  background: #343750;
  color: white;
  display: flex;
  justify-content: space-between;
  align-items: center;

  h3 {
    margin: 0;
    font-size: 14px;
    font-weight: 500;
  }
>>>>>>> 43a0e440
`;

const ChatBody = styled.div`
  flex: 1;
  padding: 12px;
  overflow-y: auto;
  background: inherit;
`;

const UserIcon = styled.div`
  background-color: #1890ff;
  width: 32px;
  height: 32px;
  border-radius: 100%;
  font-size: 18px;
  color: white;
  flex-shrink: 0;
  margin-top: 4px;
  display: flex;
  align-items: center;
  justify-content: center;
`;

const Timestamp = styled.div`
  font-size: 10px;
  color: #888;
  text-align: right;
  margin-top: 4px;
  ${(props) =>
    props.sender === "user" ? "text-align: right;" : "text-align: left"}
`;

const ChatFooter = styled.div`
  padding: 10px;
  background: white;
  display: flex;
  gap: 6px;
  align-items: center;
`;

const MessageBubble = styled.div`
  max-width: 70%;
  padding: 8px 12px;
  font-size: 13px;
  line-height: 1.4;
  word-wrap: break-word;
  margin-bottom: 10px;
  border-radius: 8px;
  transition: all 0.2s ease;

  ${(props) =>
    props.sender === "user"
      ? `
        background: #f2f8ff;
        color: black;
        align-self: flex-end;
        margin-left: auto;
        text-align: right;
    `
      : `
        background: #FFF1F0;
        color: black;
        align-self: flex-start;
    `}
`;

const BotMessageWrapper = styled.div`
  display: flex;
  align-items: start;
  gap: 8px;
  margin-bottom: 6px;
  align-self: flex-start;
`;

const TypingMessageWrapper = styled.div`
  display: flex;
  align-items: center;
  gap: 8px;
  margin-bottom: 6px;
  align-self: flex-start;
`;

const BotIcon = styled.div`
  background-color: white;
  background-image: url("/logo.svg");
  background-size: 80% 80%;
  background-repeat: no-repeat;
  background-position: center;
  width: 32px;
  height: 32px;
  border-radius: 100%;
  font-size: 18px;
  color: black;
  flex-shrink: 0;
  margin-top: 4px;
  display: flex;
  align-items: center;
  justify-content: center;
  border: 1px solid #ddd;
`;

const MessagesContainer = styled.div`
  display: flex;
  flex-direction: column;
  gap: 2px;
`;

const bounce = keyframes`
  0%, 80%, 100% { transform: scale(0); }
  40% { transform: scale(1); }
`;

const TypingIndicator = styled.div`
  display: flex;
  align-items: center;
  gap: 4px;
  padding: 8px 12px;
  background: white;
  border-radius: 8px;
  align-self: flex-center;
  font-size: 12px;

  .dot {
    width: 6px;
    height: 6px;
    background: black;
    border-radius: 50%;
    animation: ${bounce} 1.4s infinite ease-in-out;
  }
  .dot:nth-child(2) {
    animation-delay: 0.2s;
  }
  .dot:nth-child(3) {
    animation-delay: 0.4s;
  }
`;

const StyledInput = styled(Input)`
  border: 1px solid #3aaaff;
  border-radius: 8px;
  font-size: 13px;

  &:focus,
  &:hover {
    border: 2px solid #3aaaff;
    box-shadow: none;
  }
`;

const HeaderCleanButton = styled(Button)`
  color: #dfd9d9;

  &:hover {
    color: #f6a1c7 !important;
  }
`;

const HeaderCloseButton = styled(Button)`
  color: #fae8f0;

  &:hover {
    color: #f6a1c7 !important;
  }
`;

const SendButton = styled(Button)`
  width: 32px;
  height: 32px;
  border-radius: 8px;
  background: #3aaaff;
  color: white;
  display: flex;
  align-items: center;
  justify-content: center;
  font-size: 16px;
  transition: all 0.2s ease;

  &:hover {
    background: white;
    color: black;
  }
`;

const HeaderLogoCard = styled.div`
  display: flex;
  align-items: center;
  gap: 8px;
`;

const IconWrapper = styled.div`
  position: relative;
  width: 32px;
  height: 32px;
`;

const Icon = styled.img`
  width: 100%;
  height: 100%;
  border-radius: 50%;
  object-fit: cover;
`;

const ActiveIndicator = styled.div`
  position: absolute;
  bottom: 2px;
  right: 2px;
  width: 10px;
  height: 10px;
  background: #4caf50;
  border: 2px solid #3b4a60;
  border-radius: 50%;
`;

const BotName = styled.h3`
  font-size: 15px;
  font-weight: 600;
  margin: 0;
  color: white;
`;

const ChatBotWidget = () => {
  const [isOpen, setIsOpen] = useState(false);
  const [inputValue, setInputValue] = useState("");
  const dispatch = useDispatch();
  const { messages, typing } = useSelector((state) => state.chatBot);
  const messagesEndRef = useRef(null);

  const scrollToBottom = () => {
    messagesEndRef.current?.scrollIntoView({ behavior: "smooth" });
  };

  useEffect(() => {
    scrollToBottom();
  }, [messages]);

  const handleSend = () => {
    if (inputValue.trim()) {
      dispatch(sendMessage(inputValue.trim()));
      setInputValue("");
    }
  };

  const handleClear = () => {
    dispatch(clearMessages());
  };

  const handleKeyPress = (e) => {
    if (e.key === "Enter") {
      handleSend();
    }
  };

  const formatTime = (timestamp) => {
    return new Date(timestamp).toLocaleTimeString([], {
      hour: "2-digit",
      minute: "2-digit",
    });
  };

  return (
    <>
      <FloatingButton
        type="primary"
        icon={isOpen ? <CloseOutlined /> : <MessageOutlined />}
        onClick={() => setIsOpen(!isOpen)}
      />
      {isOpen && (
        <ChatPanel>
          <ChatHeader>
            <HeaderLogoCard>
              <IconWrapper>
                <Icon src="/logo.svg" alt="Bot Icon" />
                <ActiveIndicator />
              </IconWrapper>
              <BotName>LB Assistant</BotName>
            </HeaderLogoCard>
            <div style={{ display: "flex", gap: "2px" }}>
              <HeaderCleanButton
                type="text"
                icon={<ClearOutlined style={{ fontSize: 18 }} />}
                onClick={handleClear}
                title="Clear chat"
              />
              <HeaderCloseButton
                type="text"
                icon={<CloseOutlined style={{ fontSize: 18 }} />}
                onClick={() => setIsOpen(false)}
              />
            </div>
          </ChatHeader>
          <ChatBody>
            <MessagesContainer>
              {messages.map((message) => (
                <div key={message.id}>
                  {message.sender === "user" ? (
                    <MessageBubble sender={message.sender}>
                      <ReactMarkdown
                        components={{
                          p: ({ children }) => (
                            <span style={{ margin: 0 }}>{children}</span>
                          ),
                          strong: ({ children }) => (
                            <strong
                              style={{
                                fontWeight: "bold",
                              }}
                            >
                              {children}
                            </strong>
                          ),
                          ol: ({ children }) => (
                            <ol
                              style={{
                                margin: "4px 0",
                                paddingLeft: "16px",
                              }}
                            >
                              {children}
                            </ol>
                          ),
                          ul: ({ children }) => (
                            <ul
                              style={{
                                margin: "4px 0",
                                paddingLeft: "16px",
                              }}
                            >
                              {children}
                            </ul>
                          ),
                          li: ({ children }) => (
                            <li style={{ margin: "2px 0" }}>{children}</li>
                          ),
                        }}
                      >
                        {message.text}
                      </ReactMarkdown>
                      <Timestamp sender="user">
                        {formatTime(message.timestamp)}
                      </Timestamp>
                    </MessageBubble>
                  ) : (
                    <BotMessageWrapper>
                      <BotIcon />
                      <MessageBubble sender={message.sender}>
                        <ReactMarkdown
                          components={{
                            p: ({ children }) => (
                              <span style={{ margin: 0 }}>{children}</span>
                            ),
                            strong: ({ children }) => (
                              <strong
                                style={{
                                  fontWeight: "bold",
                                }}
                              >
                                {children}
                              </strong>
                            ),
                            ol: ({ children }) => (
                              <ol
                                style={{
                                  margin: "4px 0",
                                  paddingLeft: "16px",
                                }}
                              >
                                {children}
                              </ol>
                            ),
                            ul: ({ children }) => (
                              <ul
                                style={{
                                  margin: "4px 0",
                                  paddingLeft: "16px",
                                }}
                              >
                                {children}
                              </ul>
                            ),
                            li: ({ children }) => (
                              <li style={{ margin: "2px 0" }}>{children}</li>
                            ),
                          }}
                        >
                          {message.text}
                        </ReactMarkdown>
                        <Timestamp sender="bot">
                          {formatTime(message.timestamp)}
                        </Timestamp>
                      </MessageBubble>
                    </BotMessageWrapper>
                  )}
                </div>
              ))}
              {typing && (
                <TypingMessageWrapper>
                  <BotIcon />
                  <TypingIndicator>
                    <div className="dot"></div>
                    <div className="dot"></div>
                    <div className="dot"></div>
                  </TypingIndicator>
                </TypingMessageWrapper>
              )}
              <div ref={messagesEndRef} />
            </MessagesContainer>
          </ChatBody>
          <ChatFooter>
            <StyledInput
              value={inputValue}
              onChange={(e) => setInputValue(e.target.value)}
              onPressEnter={handleKeyPress}
              placeholder="Type a message..."
            />
            <SendButton
              type="primary"
              icon={<SendOutlined />}
              onClick={handleSend}
            />
<<<<<<< HEAD
            {isOpen && (
                <ChatPanel>
                    <ChatHeader>
                        <h3 style={{ fontWeight: "bold" }}>Linkbuilder</h3>
                        <div style={{ display: "flex", gap: "5px" }}>
                            <HeaderButton
                                type="text"
                                icon={<ClearOutlined />}
                                onClick={handleClear}
                                title="Clear chat"
                            />
                            <HeaderButton
                                type="text"
                                icon={<CloseOutlined />}
                                onClick={() => setIsOpen(false)}
                            />
                        </div>
                    </ChatHeader>
                    <ChatBody>
                        <MessagesContainer>
                            {messages.map((message) => (
                                <MessageBubble
                                    key={message.id}
                                    sender={message.sender}
                                >
                                    <ReactMarkdown
                                        components={{
                                            p: ({ children }) => (
                                                <span style={{ margin: 0 }}>
                                                    {children}
                                                </span>
                                            ),
                                            strong: ({ children }) => (
                                                <strong
                                                    style={{
                                                        fontWeight: "bold",
                                                    }}
                                                >
                                                    {children}
                                                </strong>
                                            ),
                                            ol: ({ children }) => (
                                                <ol
                                                    style={{
                                                        margin: "4px 0",
                                                        paddingLeft: "16px",
                                                    }}
                                                >
                                                    {children}
                                                </ol>
                                            ),
                                            ul: ({ children }) => (
                                                <ul
                                                    style={{
                                                        margin: "4px 0",
                                                        paddingLeft: "16px",
                                                    }}
                                                >
                                                    {children}
                                                </ul>
                                            ),
                                            li: ({ children }) => (
                                                <li style={{ margin: "2px 0" }}>
                                                    {children}
                                                </li>
                                            ),
                                        }}
                                    >
                                        {message.text}
                                    </ReactMarkdown>
                                </MessageBubble>
                            ))}
                            {typing && (
                                <TypingIndicator>
                                    <div className="dot"></div>
                                    <div className="dot"></div>
                                    <div className="dot"></div>
                                </TypingIndicator>
                            )}
                            <div ref={messagesEndRef} />
                        </MessagesContainer>
                    </ChatBody>
                    <ChatFooter>
                        <StyledInput
                            value={inputValue}
                            onChange={(e) => setInputValue(e.target.value)}
                            onPressEnter={handleKeyPress}
                            placeholder="Type a message..."
                        />
                        <SendButton
                            type="primary"
                            icon={<SendOutlined />}
                            onClick={handleSend}
                        />
                    </ChatFooter>
                </ChatPanel>
            )}
        </>
    );
=======
          </ChatFooter>
        </ChatPanel>
      )}
    </>
  );
>>>>>>> 43a0e440
};

export default ChatBotWidget;<|MERGE_RESOLUTION|>--- conflicted
+++ resolved
@@ -1,8 +1,8 @@
 import {
-  ClearOutlined,
-  CloseOutlined,
-  MessageOutlined,
-  SendOutlined,
+    ClearOutlined,
+    CloseOutlined,
+    MessageOutlined,
+    SendOutlined,
 } from "@ant-design/icons";
 import { Button, Input } from "antd";
 import { useEffect, useRef, useState } from "react";
@@ -12,158 +12,142 @@
 import { clearMessages, sendMessage } from "./actions";
 
 const FloatingButton = styled(Button)`
-  position: fixed;
-  bottom: 20px;
-  right: 20px;
-  border-radius: 50%;
-  scale: 1.2;
-  background: #343750;
-  color: white;
-  z-index: 1000;
-  display: flex;
-  align-items: center;
-  justify-content: center;
-  font-size: 16px;
-  transition: all 0.2s ease;
-  z-index: 1000;
-  box-shadow: 0 4px 8px rgba(0, 0, 0, 0.15);
-
-  transition: all 0.2s ease;
-
-  &:hover {
-    background: black;
+    position: fixed;
+    bottom: 20px;
+    right: 20px;
+    border-radius: 50%;
+    scale: 1.2;
+    background: #343750;
     color: white;
-    transform: scale(1.1);
-  }
-
-  &:focus {
-    outline: none;
-  }
+    z-index: 1000;
+    display: flex;
+    align-items: center;
+    justify-content: center;
+    font-size: 16px;
+    transition: all 0.2s ease;
+    z-index: 1000;
+    box-shadow: 0 4px 8px rgba(0, 0, 0, 0.15);
+
+    transition: all 0.2s ease;
+
+    &:hover {
+        background: black;
+        color: white;
+        transform: scale(1.1);
+    }
+
+    &:focus {
+        outline: none;
+    }
 `;
 
 const ChatPanel = styled.div`
-  position: fixed;
-  bottom: 80px;
-  right: 20px;
-  width: 320px;
-  height: 420px;
-  background: white;
-  /* background: radial-gradient(circle at 0% 0.8%, #e6f7ff 0%, transparent 76.2%),
+    position: fixed;
+    bottom: 80px;
+    right: 20px;
+    width: 320px;
+    height: 420px;
+    background: white;
+    /* background: radial-gradient(circle at 0% 0.8%, #e6f7ff 0%, transparent 76.2%),
     radial-gradient(circle at 38.3% 76.3%, #f0f9ff 0%, transparent 53.3%),
     radial-gradient(circle at 47.2% 85.6%, #fafafa 0%, transparent 43.4%),
     radial-gradient(circle at 3.6% 10.1%, #ffffff 0%, transparent 64.4%),
     radial-gradient(circle at 9.8% 98.3%, #f5f5f5 0%, transparent 43.4%),
     radial-gradient(circle at 70.5% 28.2%, #fafafa 0%, transparent 34.5%),
     #ffffff; */
-  border-radius: 12px;
-  display: flex;
-  flex-direction: column;
-  z-index: 999;
-  box-shadow: 0 6px 16px rgba(0, 0, 0, 0.2);
-  overflow: hidden;
-  animation: slideUp 0.3s ease forwards;
-
-  @keyframes slideUp {
-    from {
-      opacity: 0;
-      transform: translateY(20px);
-    }
-    to {
-      opacity: 1;
-      transform: translateY(0);
-    }
-  }
+    border-radius: 12px;
+    display: flex;
+    flex-direction: column;
+    z-index: 999;
+    box-shadow: 0 6px 16px rgba(0, 0, 0, 0.2);
+    overflow: hidden;
+    animation: slideUp 0.3s ease forwards;
+
+    @keyframes slideUp {
+        from {
+            opacity: 0;
+            transform: translateY(20px);
+        }
+        to {
+            opacity: 1;
+            transform: translateY(0);
+        }
+    }
 `;
 
 const ChatHeader = styled.div`
-<<<<<<< HEAD
     padding: 12px;
-    background: #253da7ff;
+    background: #343750;
     color: white;
     display: flex;
     justify-content: space-between;
     align-items: center;
-    border-bottom: 1px dashed white;
 
     h3 {
         margin: 0;
         font-size: 14px;
         font-weight: 500;
     }
-=======
-  padding: 12px;
-  background: #343750;
-  color: white;
-  display: flex;
-  justify-content: space-between;
-  align-items: center;
-
-  h3 {
-    margin: 0;
-    font-size: 14px;
-    font-weight: 500;
-  }
->>>>>>> 43a0e440
 `;
 
 const ChatBody = styled.div`
-  flex: 1;
-  padding: 12px;
-  overflow-y: auto;
-  background: inherit;
+    flex: 1;
+    padding: 12px;
+    overflow-y: auto;
+    background: inherit;
 `;
 
 const UserIcon = styled.div`
-  background-color: #1890ff;
-  width: 32px;
-  height: 32px;
-  border-radius: 100%;
-  font-size: 18px;
-  color: white;
-  flex-shrink: 0;
-  margin-top: 4px;
-  display: flex;
-  align-items: center;
-  justify-content: center;
+    background-color: #1890ff;
+    width: 32px;
+    height: 32px;
+    border-radius: 100%;
+    font-size: 18px;
+    color: white;
+    flex-shrink: 0;
+    margin-top: 4px;
+    display: flex;
+    align-items: center;
+    justify-content: center;
 `;
 
 const Timestamp = styled.div`
-  font-size: 10px;
-  color: #888;
-  text-align: right;
-  margin-top: 4px;
-  ${(props) =>
-    props.sender === "user" ? "text-align: right;" : "text-align: left"}
+    font-size: 10px;
+    color: #888;
+    text-align: right;
+    margin-top: 4px;
+    ${(props) =>
+        props.sender === "user" ? "text-align: right;" : "text-align: left"}
 `;
 
 const ChatFooter = styled.div`
-  padding: 10px;
-  background: white;
-  display: flex;
-  gap: 6px;
-  align-items: center;
+    padding: 10px;
+    background: white;
+    display: flex;
+    gap: 6px;
+    align-items: center;
 `;
 
 const MessageBubble = styled.div`
-  max-width: 70%;
-  padding: 8px 12px;
-  font-size: 13px;
-  line-height: 1.4;
-  word-wrap: break-word;
-  margin-bottom: 10px;
-  border-radius: 8px;
-  transition: all 0.2s ease;
-
-  ${(props) =>
-    props.sender === "user"
-      ? `
+    max-width: 70%;
+    padding: 8px 12px;
+    font-size: 13px;
+    line-height: 1.4;
+    word-wrap: break-word;
+    margin-bottom: 10px;
+    border-radius: 8px;
+    transition: all 0.2s ease;
+
+    ${(props) =>
+        props.sender === "user"
+            ? `
         background: #f2f8ff;
         color: black;
         align-self: flex-end;
         margin-left: auto;
         text-align: right;
     `
-      : `
+            : `
         background: #FFF1F0;
         color: black;
         align-self: flex-start;
@@ -171,44 +155,44 @@
 `;
 
 const BotMessageWrapper = styled.div`
-  display: flex;
-  align-items: start;
-  gap: 8px;
-  margin-bottom: 6px;
-  align-self: flex-start;
+    display: flex;
+    align-items: start;
+    gap: 8px;
+    margin-bottom: 6px;
+    align-self: flex-start;
 `;
 
 const TypingMessageWrapper = styled.div`
-  display: flex;
-  align-items: center;
-  gap: 8px;
-  margin-bottom: 6px;
-  align-self: flex-start;
+    display: flex;
+    align-items: center;
+    gap: 8px;
+    margin-bottom: 6px;
+    align-self: flex-start;
 `;
 
 const BotIcon = styled.div`
-  background-color: white;
-  background-image: url("/logo.svg");
-  background-size: 80% 80%;
-  background-repeat: no-repeat;
-  background-position: center;
-  width: 32px;
-  height: 32px;
-  border-radius: 100%;
-  font-size: 18px;
-  color: black;
-  flex-shrink: 0;
-  margin-top: 4px;
-  display: flex;
-  align-items: center;
-  justify-content: center;
-  border: 1px solid #ddd;
+    background-color: white;
+    background-image: url("/logo.svg");
+    background-size: 80% 80%;
+    background-repeat: no-repeat;
+    background-position: center;
+    width: 32px;
+    height: 32px;
+    border-radius: 100%;
+    font-size: 18px;
+    color: black;
+    flex-shrink: 0;
+    margin-top: 4px;
+    display: flex;
+    align-items: center;
+    justify-content: center;
+    border: 1px solid #ddd;
 `;
 
 const MessagesContainer = styled.div`
-  display: flex;
-  flex-direction: column;
-  gap: 2px;
+    display: flex;
+    flex-direction: column;
+    gap: 2px;
 `;
 
 const bounce = keyframes`
@@ -217,327 +201,183 @@
 `;
 
 const TypingIndicator = styled.div`
-  display: flex;
-  align-items: center;
-  gap: 4px;
-  padding: 8px 12px;
-  background: white;
-  border-radius: 8px;
-  align-self: flex-center;
-  font-size: 12px;
-
-  .dot {
-    width: 6px;
-    height: 6px;
-    background: black;
+    display: flex;
+    align-items: center;
+    gap: 4px;
+    padding: 8px 12px;
+    background: white;
+    border-radius: 8px;
+    align-self: flex-center;
+    font-size: 12px;
+
+    .dot {
+        width: 6px;
+        height: 6px;
+        background: black;
+        border-radius: 50%;
+        animation: ${bounce} 1.4s infinite ease-in-out;
+    }
+    .dot:nth-child(2) {
+        animation-delay: 0.2s;
+    }
+    .dot:nth-child(3) {
+        animation-delay: 0.4s;
+    }
+`;
+
+const StyledInput = styled(Input)`
+    border: 1px solid #3aaaff;
+    border-radius: 8px;
+    font-size: 13px;
+
+    &:focus,
+    &:hover {
+        border: 2px solid #3aaaff;
+        box-shadow: none;
+    }
+`;
+
+const HeaderCleanButton = styled(Button)`
+    color: #dfd9d9;
+
+    &:hover {
+        color: #f6a1c7 !important;
+    }
+`;
+
+const HeaderCloseButton = styled(Button)`
+    color: #fae8f0;
+
+    &:hover {
+        color: #f6a1c7 !important;
+    }
+`;
+
+const SendButton = styled(Button)`
+    width: 32px;
+    height: 32px;
+    border-radius: 8px;
+    background: #3aaaff;
+    color: white;
+    display: flex;
+    align-items: center;
+    justify-content: center;
+    font-size: 16px;
+    transition: all 0.2s ease;
+
+    &:hover {
+        background: white;
+        color: black;
+    }
+`;
+
+const HeaderLogoCard = styled.div`
+    display: flex;
+    align-items: center;
+    gap: 8px;
+`;
+
+const IconWrapper = styled.div`
+    position: relative;
+    width: 32px;
+    height: 32px;
+`;
+
+const Icon = styled.img`
+    width: 100%;
+    height: 100%;
     border-radius: 50%;
-    animation: ${bounce} 1.4s infinite ease-in-out;
-  }
-  .dot:nth-child(2) {
-    animation-delay: 0.2s;
-  }
-  .dot:nth-child(3) {
-    animation-delay: 0.4s;
-  }
-`;
-
-const StyledInput = styled(Input)`
-  border: 1px solid #3aaaff;
-  border-radius: 8px;
-  font-size: 13px;
-
-  &:focus,
-  &:hover {
-    border: 2px solid #3aaaff;
-    box-shadow: none;
-  }
-`;
-
-const HeaderCleanButton = styled(Button)`
-  color: #dfd9d9;
-
-  &:hover {
-    color: #f6a1c7 !important;
-  }
-`;
-
-const HeaderCloseButton = styled(Button)`
-  color: #fae8f0;
-
-  &:hover {
-    color: #f6a1c7 !important;
-  }
-`;
-
-const SendButton = styled(Button)`
-  width: 32px;
-  height: 32px;
-  border-radius: 8px;
-  background: #3aaaff;
-  color: white;
-  display: flex;
-  align-items: center;
-  justify-content: center;
-  font-size: 16px;
-  transition: all 0.2s ease;
-
-  &:hover {
-    background: white;
-    color: black;
-  }
-`;
-
-const HeaderLogoCard = styled.div`
-  display: flex;
-  align-items: center;
-  gap: 8px;
-`;
-
-const IconWrapper = styled.div`
-  position: relative;
-  width: 32px;
-  height: 32px;
-`;
-
-const Icon = styled.img`
-  width: 100%;
-  height: 100%;
-  border-radius: 50%;
-  object-fit: cover;
+    object-fit: cover;
 `;
 
 const ActiveIndicator = styled.div`
-  position: absolute;
-  bottom: 2px;
-  right: 2px;
-  width: 10px;
-  height: 10px;
-  background: #4caf50;
-  border: 2px solid #3b4a60;
-  border-radius: 50%;
+    position: absolute;
+    bottom: 2px;
+    right: 2px;
+    width: 10px;
+    height: 10px;
+    background: #4caf50;
+    border: 2px solid #3b4a60;
+    border-radius: 50%;
 `;
 
 const BotName = styled.h3`
-  font-size: 15px;
-  font-weight: 600;
-  margin: 0;
-  color: white;
+    font-size: 15px;
+    font-weight: 600;
+    margin: 0;
+    color: white;
 `;
 
 const ChatBotWidget = () => {
-  const [isOpen, setIsOpen] = useState(false);
-  const [inputValue, setInputValue] = useState("");
-  const dispatch = useDispatch();
-  const { messages, typing } = useSelector((state) => state.chatBot);
-  const messagesEndRef = useRef(null);
-
-  const scrollToBottom = () => {
-    messagesEndRef.current?.scrollIntoView({ behavior: "smooth" });
-  };
-
-  useEffect(() => {
-    scrollToBottom();
-  }, [messages]);
-
-  const handleSend = () => {
-    if (inputValue.trim()) {
-      dispatch(sendMessage(inputValue.trim()));
-      setInputValue("");
-    }
-  };
-
-  const handleClear = () => {
-    dispatch(clearMessages());
-  };
-
-  const handleKeyPress = (e) => {
-    if (e.key === "Enter") {
-      handleSend();
-    }
-  };
-
-  const formatTime = (timestamp) => {
-    return new Date(timestamp).toLocaleTimeString([], {
-      hour: "2-digit",
-      minute: "2-digit",
-    });
-  };
-
-  return (
-    <>
-      <FloatingButton
-        type="primary"
-        icon={isOpen ? <CloseOutlined /> : <MessageOutlined />}
-        onClick={() => setIsOpen(!isOpen)}
-      />
-      {isOpen && (
-        <ChatPanel>
-          <ChatHeader>
-            <HeaderLogoCard>
-              <IconWrapper>
-                <Icon src="/logo.svg" alt="Bot Icon" />
-                <ActiveIndicator />
-              </IconWrapper>
-              <BotName>LB Assistant</BotName>
-            </HeaderLogoCard>
-            <div style={{ display: "flex", gap: "2px" }}>
-              <HeaderCleanButton
-                type="text"
-                icon={<ClearOutlined style={{ fontSize: 18 }} />}
-                onClick={handleClear}
-                title="Clear chat"
-              />
-              <HeaderCloseButton
-                type="text"
-                icon={<CloseOutlined style={{ fontSize: 18 }} />}
-                onClick={() => setIsOpen(false)}
-              />
-            </div>
-          </ChatHeader>
-          <ChatBody>
-            <MessagesContainer>
-              {messages.map((message) => (
-                <div key={message.id}>
-                  {message.sender === "user" ? (
-                    <MessageBubble sender={message.sender}>
-                      <ReactMarkdown
-                        components={{
-                          p: ({ children }) => (
-                            <span style={{ margin: 0 }}>{children}</span>
-                          ),
-                          strong: ({ children }) => (
-                            <strong
-                              style={{
-                                fontWeight: "bold",
-                              }}
-                            >
-                              {children}
-                            </strong>
-                          ),
-                          ol: ({ children }) => (
-                            <ol
-                              style={{
-                                margin: "4px 0",
-                                paddingLeft: "16px",
-                              }}
-                            >
-                              {children}
-                            </ol>
-                          ),
-                          ul: ({ children }) => (
-                            <ul
-                              style={{
-                                margin: "4px 0",
-                                paddingLeft: "16px",
-                              }}
-                            >
-                              {children}
-                            </ul>
-                          ),
-                          li: ({ children }) => (
-                            <li style={{ margin: "2px 0" }}>{children}</li>
-                          ),
-                        }}
-                      >
-                        {message.text}
-                      </ReactMarkdown>
-                      <Timestamp sender="user">
-                        {formatTime(message.timestamp)}
-                      </Timestamp>
-                    </MessageBubble>
-                  ) : (
-                    <BotMessageWrapper>
-                      <BotIcon />
-                      <MessageBubble sender={message.sender}>
-                        <ReactMarkdown
-                          components={{
-                            p: ({ children }) => (
-                              <span style={{ margin: 0 }}>{children}</span>
-                            ),
-                            strong: ({ children }) => (
-                              <strong
-                                style={{
-                                  fontWeight: "bold",
-                                }}
-                              >
-                                {children}
-                              </strong>
-                            ),
-                            ol: ({ children }) => (
-                              <ol
-                                style={{
-                                  margin: "4px 0",
-                                  paddingLeft: "16px",
-                                }}
-                              >
-                                {children}
-                              </ol>
-                            ),
-                            ul: ({ children }) => (
-                              <ul
-                                style={{
-                                  margin: "4px 0",
-                                  paddingLeft: "16px",
-                                }}
-                              >
-                                {children}
-                              </ul>
-                            ),
-                            li: ({ children }) => (
-                              <li style={{ margin: "2px 0" }}>{children}</li>
-                            ),
-                          }}
-                        >
-                          {message.text}
-                        </ReactMarkdown>
-                        <Timestamp sender="bot">
-                          {formatTime(message.timestamp)}
-                        </Timestamp>
-                      </MessageBubble>
-                    </BotMessageWrapper>
-                  )}
-                </div>
-              ))}
-              {typing && (
-                <TypingMessageWrapper>
-                  <BotIcon />
-                  <TypingIndicator>
-                    <div className="dot"></div>
-                    <div className="dot"></div>
-                    <div className="dot"></div>
-                  </TypingIndicator>
-                </TypingMessageWrapper>
-              )}
-              <div ref={messagesEndRef} />
-            </MessagesContainer>
-          </ChatBody>
-          <ChatFooter>
-            <StyledInput
-              value={inputValue}
-              onChange={(e) => setInputValue(e.target.value)}
-              onPressEnter={handleKeyPress}
-              placeholder="Type a message..."
+    const [isOpen, setIsOpen] = useState(false);
+    const [inputValue, setInputValue] = useState("");
+    const dispatch = useDispatch();
+    const { messages, typing } = useSelector((state) => state.chatBot);
+    const messagesEndRef = useRef(null);
+
+    const scrollToBottom = () => {
+        messagesEndRef.current?.scrollIntoView({ behavior: "smooth" });
+    };
+
+    useEffect(() => {
+        scrollToBottom();
+    }, [messages]);
+
+    const handleSend = () => {
+        if (inputValue.trim()) {
+            dispatch(sendMessage(inputValue.trim()));
+            setInputValue("");
+        }
+    };
+
+    const handleClear = () => {
+        dispatch(clearMessages());
+    };
+
+    const handleKeyPress = (e) => {
+        if (e.key === "Enter") {
+            handleSend();
+        }
+    };
+
+    const formatTime = (timestamp) => {
+        return new Date(timestamp).toLocaleTimeString([], {
+            hour: "2-digit",
+            minute: "2-digit",
+        });
+    };
+
+    return (
+        <>
+            <FloatingButton
+                type="primary"
+                icon={isOpen ? <CloseOutlined /> : <MessageOutlined />}
+                onClick={() => setIsOpen(!isOpen)}
             />
-            <SendButton
-              type="primary"
-              icon={<SendOutlined />}
-              onClick={handleSend}
-            />
-<<<<<<< HEAD
             {isOpen && (
                 <ChatPanel>
                     <ChatHeader>
-                        <h3 style={{ fontWeight: "bold" }}>Linkbuilder</h3>
-                        <div style={{ display: "flex", gap: "5px" }}>
-                            <HeaderButton
+                        <HeaderLogoCard>
+                            <IconWrapper>
+                                <Icon src="/logo.svg" alt="Bot Icon" />
+                                <ActiveIndicator />
+                            </IconWrapper>
+                            <BotName>LB Assistant</BotName>
+                        </HeaderLogoCard>
+                        <div style={{ display: "flex", gap: "2px" }}>
+                            <HeaderCleanButton
                                 type="text"
-                                icon={<ClearOutlined />}
+                                icon={
+                                    <ClearOutlined style={{ fontSize: 18 }} />
+                                }
                                 onClick={handleClear}
                                 title="Clear chat"
                             />
-                            <HeaderButton
+                            <HeaderCloseButton
                                 type="text"
-                                icon={<CloseOutlined />}
+                                icon={
+                                    <CloseOutlined style={{ fontSize: 18 }} />
+                                }
                                 onClick={() => setIsOpen(false)}
                             />
                         </div>
@@ -545,63 +385,152 @@
                     <ChatBody>
                         <MessagesContainer>
                             {messages.map((message) => (
-                                <MessageBubble
-                                    key={message.id}
-                                    sender={message.sender}
-                                >
-                                    <ReactMarkdown
-                                        components={{
-                                            p: ({ children }) => (
-                                                <span style={{ margin: 0 }}>
-                                                    {children}
-                                                </span>
-                                            ),
-                                            strong: ({ children }) => (
-                                                <strong
-                                                    style={{
-                                                        fontWeight: "bold",
+                                <div key={message.id}>
+                                    {message.sender === "user" ? (
+                                        <MessageBubble sender={message.sender}>
+                                            <ReactMarkdown
+                                                components={{
+                                                    p: ({ children }) => (
+                                                        <span
+                                                            style={{
+                                                                margin: 0,
+                                                            }}
+                                                        >
+                                                            {children}
+                                                        </span>
+                                                    ),
+                                                    strong: ({ children }) => (
+                                                        <strong
+                                                            style={{
+                                                                fontWeight:
+                                                                    "bold",
+                                                            }}
+                                                        >
+                                                            {children}
+                                                        </strong>
+                                                    ),
+                                                    ol: ({ children }) => (
+                                                        <ol
+                                                            style={{
+                                                                margin: "4px 0",
+                                                                paddingLeft:
+                                                                    "16px",
+                                                            }}
+                                                        >
+                                                            {children}
+                                                        </ol>
+                                                    ),
+                                                    ul: ({ children }) => (
+                                                        <ul
+                                                            style={{
+                                                                margin: "4px 0",
+                                                                paddingLeft:
+                                                                    "16px",
+                                                            }}
+                                                        >
+                                                            {children}
+                                                        </ul>
+                                                    ),
+                                                    li: ({ children }) => (
+                                                        <li
+                                                            style={{
+                                                                margin: "2px 0",
+                                                            }}
+                                                        >
+                                                            {children}
+                                                        </li>
+                                                    ),
+                                                }}
+                                            >
+                                                {message.text}
+                                            </ReactMarkdown>
+                                            <Timestamp sender="user">
+                                                {formatTime(message.timestamp)}
+                                            </Timestamp>
+                                        </MessageBubble>
+                                    ) : (
+                                        <BotMessageWrapper>
+                                            <BotIcon />
+                                            <MessageBubble
+                                                sender={message.sender}
+                                            >
+                                                <ReactMarkdown
+                                                    components={{
+                                                        p: ({ children }) => (
+                                                            <span
+                                                                style={{
+                                                                    margin: 0,
+                                                                }}
+                                                            >
+                                                                {children}
+                                                            </span>
+                                                        ),
+                                                        strong: ({
+                                                            children,
+                                                        }) => (
+                                                            <strong
+                                                                style={{
+                                                                    fontWeight:
+                                                                        "bold",
+                                                                }}
+                                                            >
+                                                                {children}
+                                                            </strong>
+                                                        ),
+                                                        ol: ({ children }) => (
+                                                            <ol
+                                                                style={{
+                                                                    margin: "4px 0",
+                                                                    paddingLeft:
+                                                                        "16px",
+                                                                }}
+                                                            >
+                                                                {children}
+                                                            </ol>
+                                                        ),
+                                                        ul: ({ children }) => (
+                                                            <ul
+                                                                style={{
+                                                                    margin: "4px 0",
+                                                                    paddingLeft:
+                                                                        "16px",
+                                                                }}
+                                                            >
+                                                                {children}
+                                                            </ul>
+                                                        ),
+                                                        li: ({ children }) => (
+                                                            <li
+                                                                style={{
+                                                                    margin: "2px 0",
+                                                                }}
+                                                            >
+                                                                {children}
+                                                            </li>
+                                                        ),
                                                     }}
                                                 >
-                                                    {children}
-                                                </strong>
-                                            ),
-                                            ol: ({ children }) => (
-                                                <ol
-                                                    style={{
-                                                        margin: "4px 0",
-                                                        paddingLeft: "16px",
-                                                    }}
-                                                >
-                                                    {children}
-                                                </ol>
-                                            ),
-                                            ul: ({ children }) => (
-                                                <ul
-                                                    style={{
-                                                        margin: "4px 0",
-                                                        paddingLeft: "16px",
-                                                    }}
-                                                >
-                                                    {children}
-                                                </ul>
-                                            ),
-                                            li: ({ children }) => (
-                                                <li style={{ margin: "2px 0" }}>
-                                                    {children}
-                                                </li>
-                                            ),
-                                        }}
-                                    >
-                                        {message.text}
-                                    </ReactMarkdown>
-                                </MessageBubble>
+                                                    {message.text}
+                                                </ReactMarkdown>
+                                                <Timestamp sender="bot">
+                                                    {formatTime(
+                                                        message.timestamp
+                                                    )}
+                                                </Timestamp>
+                                            </MessageBubble>
+                                        </BotMessageWrapper>
+                                    )}
+                                </div>
                             ))}
                             {typing && (
-                                <TypingIndicator>
-                                    <div className="dot"></div>
-                                    <div className="dot"></div>
-                                    <div className="dot"></div>
-                                </TypingIndicator>
+                                <TypingMessageWrapper>
+                                    <BotIcon />
+                                    <TypingIndicator>
+                                        <div className="dot"></div>
+                                        <div className="dot"></div>
+                                        <div className="dot"></div>
+                                    </TypingIndicator>
+                                </TypingMessageWrapper>
                             )}
                             <div ref={messagesEndRef} />
                         </MessagesContainer>
@@ -623,13 +552,6 @@
             )}
         </>
     );
-=======
-          </ChatFooter>
-        </ChatPanel>
-      )}
-    </>
-  );
->>>>>>> 43a0e440
 };
 
 export default ChatBotWidget;